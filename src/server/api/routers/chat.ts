import { createTRPCRouter, protectedProcedure } from "@/server/api/trpc/trpc";
import { z } from "zod";
import { aiOrchestrator } from "@/lib/orchestrators";
import { SearchService } from "@/lib/services";
import { v4 as uuidv4 } from "uuid";
import { Role } from "@prisma/client";
import { TRPCError } from "@trpc/server";

const sendMessageSchema = z.object({
<<<<<<< HEAD
  content: z.string().min(1).max(4000), 
  sessionId: z.string().uuid().optional(),
  imageUrl: z.string().optional() 
=======
  content: z.string().min(1).max(4000),
  sessionId: z.string().uuid().optional(),
  enableSearch: z.boolean().optional().default(true), // Enable smart search by default
});

const sendMessageWithSearchSchema = z.object({
  content: z.string().min(1).max(4000),
  sessionId: z.string().uuid().optional(),
  forceSearch: z.boolean().default(false),
  searchOptions: z.object({
    includeWeb: z.boolean().default(true),
    includeKnowledgeBase: z.boolean().default(true),
  }).optional(),
>>>>>>> 508abcf8
});

const sessionIdSchema = z.object({
  sessionId: z.string().uuid(),
});

const updateSessionTitleSchema = z.object({
  sessionId: z.string().uuid(),
  title: z.string().min(1).max(100),
});

const searchQuerySchema = z.object({
  query: z.string().min(1).max(500),
  includeWeb: z.boolean().default(true),
  includeKnowledgeBase: z.boolean().default(true),
});

export const chatRouter = createTRPCRouter({
<<<<<<< HEAD
=======
  // Send a message and get AI response with smart search
>>>>>>> 508abcf8
  sendMessage: protectedProcedure
    .input(sendMessageSchema)
    .mutation(async ({ input, ctx }) => {
      try {
        const userId = ctx.user.id;
        let sessionId = input.sessionId;
        let isNewSession = false;

<<<<<<< HEAD
        if(input.imageUrl) {
          const isBase64 = /^data:image\/(png|jpeg|jpg|gif);base64,/.test(input.imageUrl);
          const isUrl = input.imageUrl.startsWith("http");

          if(!isBase64 && !isUrl) {
            throw new TRPCError({
              code: "BAD_REQUEST",
              message: "Unsupported Image Format"
            });
          }

          if (isBase64 && input.imageUrl.length > 1000000) {
            throw new TRPCError({
              code: "BAD_REQUEST",
              message: "Image is too large. Please use a smaller image."
            });
          }
        }

    
=======
        // PHASE 1: Save user message and create/update session
>>>>>>> 508abcf8
        const sessionInfo = await ctx.db.$transaction(async (tx) => {
          if (!sessionId) {
            // Create new session with a descriptive title
            const sessionTitle = input.content.length > 50 
              ? input.content.slice(0, 47) + "..." 
              : input.content;
              
            const newSession = await tx.chatSession.create({
              data: {
                id: uuidv4(),
                userId,
                title: sessionTitle,
              },
            });
            sessionId = newSession.id;
            isNewSession = true;
          } else {
            // Verify session ownership
            const session = await tx.chatSession.findFirst({
              where: { id: sessionId, userId },
            });
            if (!session) {
              throw new TRPCError({
                code: "FORBIDDEN",
                message: "Session not found or access denied",
              });
            }
          }

          // const userMessage = await tx.message.create({
          //   data: {
          //     sessionId: sessionId!,
          //     role: Role.USER,
          //     content: input.content,
          //     imageUrl: input.imageUrl || null
          //   },
          // });

          await tx.chatSession.update({
            where: { id: sessionId },
            data: { updatedAt: new Date() },
          });

          return { sessionId, isNewSession };
        }, {
          timeout: 10000, 
          maxWait: 5000, 
        });

<<<<<<< HEAD
        if (!sessionInfo || !sessionInfo.sessionId) {
          throw new TRPCError({
            code: "INTERNAL_SERVER_ERROR",
            message: "Failed to create or retrieve session",
          });
        }

        
        let prompt = `Human: ${input.content}`;
        if (input.imageUrl) {
          if (input.imageUrl.startsWith("data:image/")) {
            prompt = JSON.stringify({
              role: "user",
              content: [
                {
                  type: "image",
                  source: {
                    type: "base64",
                    media_type: "image/jpeg",
                    data: input.imageUrl.split(",")[1]
                  }
                },
                {
                  type: "text",
                  text: `Please analyze this image and provide the specific information shown. If the image contains:

- Steps or instructions: List them out exactly as written
- Formulas or equations: Write them exactly as shown
- Algorithms or processes: Detail each step in order
- Technical content: Provide the exact technical details

Focus on the actual content and information rather than just describing the image. If there's text or steps visible, write them out precisely.

For diagrams or technical content:
1. First state what the content is about
2. Then list out all the specific steps/information shown
3. Include any variables, equations, or special notations exactly as written
4. Maintain the same ordering and numbering as shown

Please provide the actual content and information from the image, preserving the exact details and steps shown.

User's question: ${input.content || "What information is shown in this image?"}`
                }
              ]
            });
          } else if (input.imageUrl.startsWith("http")) {
            prompt = JSON.stringify({
              role: "user",
              content: [
                {
                  type: "image",
                  source: {
                    type: "url",
                    url: input.imageUrl
                  }
                },
                {
                  type: "text",
                  text: `Please analyze this image and provide the specific information shown. If the image contains:

- Steps or instructions: List them out exactly as written
- Formulas or equations: Write them exactly as shown
- Algorithms or processes: Detail each step in order
- Technical content: Provide the exact technical details

Focus on the actual content and information rather than just describing the image. If there's text or steps visible, write them out precisely.

For diagrams or technical content:
1. First state what the content is about
2. Then list out all the specific steps/information shown
3. Include any variables, equations, or special notations exactly as written
4. Maintain the same ordering and numbering as shown

Please provide the actual content and information from the image, preserving the exact details and steps shown.

User's question: ${input.content || "What information is shown in this image?"}`
                }
              ]
            });
          }
        }

        const aiResponse = await sendClaude(prompt);
=======
        // PHASE 2: Generate AI response with smart search enabled
        console.log(`🤖 Processing message for session ${sessionInfo.sessionId}`);
        
        const aiResponse = await aiOrchestrator.generateResponse(input.content, {
          allowAutoSearch: input.enableSearch, // Use the input flag
          includeContext: true,
          sessionId: sessionInfo.sessionId,
          userId,
          maxTokens: 1000,
          temperature: 0.7
        });
>>>>>>> 508abcf8

        if (!aiResponse.response) {
          // Try fallback response
          const fallbackResponse = await aiOrchestrator.generateFallbackResponse(input.content);
          aiResponse.response = fallbackResponse.response;
        }

<<<<<<< HEAD
=======
        // PHASE 3: Save AI response and prepare result
>>>>>>> 508abcf8
        const result = await ctx.db.$transaction(async (tx) => {
          const assistantMessage = await tx.message.create({
            data: {
              sessionId: sessionInfo.sessionId,
              role: Role.ASSISTANT,
<<<<<<< HEAD
              content: aiResponse,
              imageUrl: null
            },
          });

=======
              content: aiResponse.response,
            },
          });

          // Update session timestamp
>>>>>>> 508abcf8
          await tx.chatSession.update({
            where: { id: sessionInfo.sessionId },
            data: { updatedAt: new Date() },
          });

          // Update session title if it's a new session and we have better context
          if (sessionInfo.isNewSession && aiResponse.searchResults && aiResponse.searchResults.results.length > 0) {
            const topResult = aiResponse.searchResults.results[0];
            const betterTitle = `${input.content.split(' ').slice(0, 5).join(' ')} - ${topResult.title}`.slice(0, 100);
            
            await tx.chatSession.update({
              where: { id: sessionInfo.sessionId },
              data: { title: betterTitle },
            });
          }

          return {
            message: aiResponse.response,
            sessionId: sessionInfo.sessionId,
            isNewSession: sessionInfo.isNewSession,
            messageId: assistantMessage.id,
            searchResults: aiResponse.searchResults,
            searchPerformed: aiResponse.searchPerformed,
            responseMetadata: aiResponse.responseMetadata,
          };
        }, {
          timeout: 10000, 
          maxWait: 5000,  
        });

<<<<<<< HEAD
        if (!result) {
          throw new TRPCError({
            code: "INTERNAL_SERVER_ERROR",
            message: "Failed to save AI response",
          });
        }

=======
        console.log(`✅ Response generated with${result.searchPerformed ? '' : 'out'} search`);
>>>>>>> 508abcf8
        return result;
        
      } catch (error) {
        console.error("Error in sendMessage:", error);
        
        if (error instanceof TRPCError) throw error;
        
        throw new TRPCError({
          code: "INTERNAL_SERVER_ERROR",
          message: "Failed to process message. Please try again.",
        });
      }
    }),

  // Send message with explicit search control
  sendMessageWithSearch: protectedProcedure
    .input(sendMessageWithSearchSchema)
    .mutation(async ({ input, ctx }) => {
      try {
        const userId = ctx.user.id;
        let sessionId = input.sessionId;

        // PHASE 1: Save user message
        console.log(`💾 Saving user message for session ${sessionId || 'new'}`);
        
        const sessionInfo = await ctx.db.$transaction(async (tx) => {
          if (!sessionId) {
            const newSession = await tx.chatSession.create({
              data: {
                id: uuidv4(),
                userId,
                title: `Search: ${input.content.slice(0, 50)}${input.content.length > 50 ? '...' : ''}`,
              },
            });
            sessionId = newSession.id;
          } else {
            const session = await tx.chatSession.findFirst({
              where: { id: sessionId, userId },
            });
            if (!session) {
              throw new TRPCError({
                code: "FORBIDDEN",
                message: "Session not found or access denied",
              });
            }
          }

          await tx.message.create({
            data: {
              sessionId: sessionId!,
              role: Role.USER,
              content: input.content,
            },
          });

          await tx.chatSession.update({
            where: { id: sessionId },
            data: { updatedAt: new Date() },
          });

          return { sessionId, isNewSession: !input.sessionId };
        }, {
          timeout: 10000, // 10 second timeout for saving user message
        });

        // PHASE 2: Generate AI response with search
        console.log(`🔍 Starting search-enabled response generation for session ${sessionInfo.sessionId}`);
        
        let aiResponse;
        try {
          aiResponse = await Promise.race([
            aiOrchestrator.generateResponse(input.content, {
              forceSearch: input.forceSearch,
              allowAutoSearch: true,
              includeContext: true,
              sessionId: sessionInfo.sessionId,
              userId,
              searchOptions: input.searchOptions
            }),
            new Promise((_, reject) => 
              setTimeout(() => reject(new Error('AI response timeout')), 45000) // 45 second timeout
            )
          ]) as Awaited<ReturnType<typeof aiOrchestrator.generateResponse>>;

          if (!aiResponse.response) {
            throw new TRPCError({
              code: "INTERNAL_SERVER_ERROR",
              message: "Failed to generate response",
            });
          }
        } catch (error) {
          console.error("AI response generation failed:", error);
          
          // Generate fallback response
          try {
            console.log('🔄 Attempting fallback response...');
            aiResponse = await aiOrchestrator.generateFallbackResponse(input.content);
          } catch (fallbackError) {
            console.error("Fallback response also failed:", fallbackError);
            throw new TRPCError({
              code: "INTERNAL_SERVER_ERROR",
              message: "Search request timed out. Please try a simpler query or try again later.",
            });
          }
        }

        // PHASE 3: Save response
        console.log(`💾 Saving AI response to session ${sessionInfo.sessionId}`);
        
        const result = await ctx.db.$transaction(async (tx) => {
          const assistantMessage = await tx.message.create({
            data: {
              sessionId: sessionInfo.sessionId,
              role: Role.ASSISTANT,
              content: aiResponse.response,
            },
          });

          await tx.chatSession.update({
            where: { id: sessionInfo.sessionId },
            data: { updatedAt: new Date() },
          });

          return {
            message: aiResponse.response,
            sessionId: sessionInfo.sessionId,
            isNewSession: sessionInfo.isNewSession,
            messageId: assistantMessage.id,
            searchResults: aiResponse.searchResults,
            searchPerformed: true,
            responseMetadata: aiResponse.responseMetadata,
          };
        }, {
          timeout: 10000, // 10 second timeout for saving response
        });

        return result;
        
      } catch (error) {
        console.error("Error in sendMessageWithSearch:", error);
        
        if (error instanceof TRPCError) throw error;
        
        throw new TRPCError({
          code: "INTERNAL_SERVER_ERROR",
          message: "Failed to process message with search",
        });
      }
    }),

<<<<<<< HEAD
=======
  // Perform standalone search
  performSearch: protectedProcedure
    .input(searchQuerySchema)
    .mutation(async ({ input }) => {
      try {
        console.log(`🔍 Performing standalone search: ${input.query}`);
        
        const searchService = new SearchService();
        const searchResults = await searchService.performSearch(
          input.query,
          input.includeWeb,
          input.includeKnowledgeBase
        );

        // Log search quality
        const highQualityResults = searchResults.results.filter(r => r.relevanceScore > 0.7).length;
        console.log(`✅ Search complete: ${searchResults.results.length} results (${highQualityResults} high quality)`);

        return {
          ...searchResults,
          searchQuality: highQualityResults >= 3 ? 'good' : highQualityResults >= 1 ? 'medium' : 'poor'
        };
        
      } catch (error) {
        console.error("Error performing search:", error);
        throw new TRPCError({
          code: "INTERNAL_SERVER_ERROR",
          message: "Search failed. Please try again.",
        });
      }
    }),

  // Get AI-powered search suggestions
  getSearchSuggestions: protectedProcedure
    .input(z.object({
      partialQuery: z.string().min(2).max(100),
      sessionId: z.string().uuid().optional(),
    }))
    .query(async ({ input, ctx }) => {
      try {
        const suggestions: string[] = [];
        
        // Get common RMIT search patterns
        const commonSearches = [
          "Bachelor of Computer Science",
          "Master of Business Administration",
          "How to apply for RMIT",
          "RMIT enrollment dates",
          "International student requirements",
          "RMIT fees and scholarships",
          "Campus locations",
          "Course prerequisites",
          "Credit transfer",
          "Student support services"
        ];
        
        // Filter based on partial query
        const queryLower = input.partialQuery.toLowerCase();
        const matchingSuggestions = commonSearches.filter(s => 
          s.toLowerCase().includes(queryLower)
        );
        
        suggestions.push(...matchingSuggestions);
        
        // Add context-based suggestions if session exists
        if (input.sessionId) {
          const recentMessages = await ctx.db.message.findMany({
            where: {
              sessionId: input.sessionId,
              session: { userId: ctx.user.id }
            },
            orderBy: { createdAt: 'desc' },
            take: 5,
            select: { content: true }
          });
          
          // Extract entities from recent messages
          const entities = recentMessages.flatMap(m => {
            const courseMatches = m.content.match(/\b[A-Z]{2,4}\d{3,5}\b/g) || [];
            return courseMatches;
          });
          
          if (entities.length > 0) {
            suggestions.push(`${input.partialQuery} ${entities[0]}`);
          }
        }
        
        return suggestions.slice(0, 5);
        
      } catch (error) {
        console.error("Error getting search suggestions:", error);
        return [];
      }
    }),

  // Get all chat sessions with enhanced metadata
>>>>>>> 508abcf8
  getSessions: protectedProcedure
    .query(async ({ ctx }) => {
      try {
        const sessions = await ctx.db.chatSession.findMany({
          where: { userId: ctx.user.id },
          select: {
            id: true,
            title: true,
            createdAt: true,
            updatedAt: true,
            messages: {
              select: {
                id: true,
                role: true,
                content: true,
              },
              orderBy: { createdAt: 'desc' },
              take: 2
            },
            _count: {
              select: { messages: true },
            },
          },
          orderBy: { updatedAt: "desc" },
<<<<<<< HEAD
          take: 50, 
=======
          take: 50,
>>>>>>> 508abcf8
        });

        return sessions.map(session => {
          // Determine if session involved search
          const hasSearch = session.messages.some(m => 
            m.role === Role.ASSISTANT && m.content.includes('rmit.edu.au')
          );
          
          return {
            id: session.id,
            title: session.title,
            createdAt: session.createdAt,
            updatedAt: session.updatedAt,
            messageCount: session._count.messages,
            lastMessage: session.messages[0]?.content.slice(0, 100) || '',
            hasSearch,
          };
        });
        
      } catch (error) {
        console.error("Error fetching sessions:", error);
        throw new TRPCError({
          code: "INTERNAL_SERVER_ERROR",
          message: "Failed to fetch chat sessions",
        });
      }
    }),

  getSession: protectedProcedure
    .input(sessionIdSchema)
    .query(async ({ input, ctx }) => {
      try {
        const session = await ctx.db.chatSession.findFirst({
          where: {
            id: input.sessionId,
            userId: ctx.user.id,
          },
          include: {
            messages: {
              orderBy: { createdAt: "asc" },
              select: {
                id: true,
                content: true,
                role: true,
                createdAt: true,
                imageUrl: true
              },
            },
          },
        });

        if (!session) {
          throw new TRPCError({
            code: "NOT_FOUND",
            message: "Session not found",
          });
        }

        // Extract search queries from conversation
        const searchQueries = session.messages
          .filter(m => m.role === Role.USER)
          .filter(m => {
            const lower = m.content.toLowerCase();
            return lower.includes('find') || lower.includes('search') || 
                   lower.includes('link') || lower.includes('where');
          })
          .map(m => m.content.slice(0, 100));

        return {
          ...session,
          metadata: {
            searchQueries,
            totalSearches: searchQueries.length
          }
        };
        
      } catch (error) {
        if (error instanceof TRPCError) throw error;
        
        console.error("Error fetching session:", error);
        throw new TRPCError({
          code: "INTERNAL_SERVER_ERROR",
          message: "Failed to fetch session",
        });
      }
    }),

<<<<<<< HEAD
=======
  // Check session access
>>>>>>> 508abcf8
  checkSessionAccess: protectedProcedure
    .input(sessionIdSchema)
    .query(async ({ input, ctx }) => {
      try {
        const session = await ctx.db.chatSession.findFirst({
          where: {
            id: input.sessionId,
            userId: ctx.user.id,
          },
          select: {
            id: true,
            title: true,
          },
        });

        return {
          hasAccess: !!session,
          session: session || null,
        };
      } catch (error) {
        console.error("Error checking session access:", error);
        return {
          hasAccess: false,
          session: null,
        };
      }
    }),

  updateSessionTitle: protectedProcedure
    .input(updateSessionTitleSchema)
    .mutation(async ({ input, ctx }) => {
      try {
        const session = await ctx.db.chatSession.update({
          where: {
            id: input.sessionId,
            userId: ctx.user.id,
          },
          data: {
            title: input.title,
            updatedAt: new Date(),
          },
        });

        return { success: true, session };
      } catch (error) {
        console.error("Error updating session title:", error);
        throw new TRPCError({
          code: "INTERNAL_SERVER_ERROR",
          message: "Failed to update session title",
        });
      }
    }),

<<<<<<< HEAD
=======
  // Delete session
>>>>>>> 508abcf8
  deleteSession: protectedProcedure
    .input(sessionIdSchema)
    .mutation(async ({ input, ctx }) => {
      try {
        await ctx.db.$transaction(async (tx) => {
          const session = await tx.chatSession.findFirst({
            where: {
              id: input.sessionId,
              userId: ctx.user.id,
            },
          });

          if (!session) {
            throw new TRPCError({
              code: "NOT_FOUND",
              message: "Session not found",
            });
          }

<<<<<<< HEAD
=======
          // Delete messages first
>>>>>>> 508abcf8
          await tx.message.deleteMany({
            where: { sessionId: input.sessionId },
          });

          await tx.chatSession.delete({
            where: { id: input.sessionId },
          });
        });

        return { success: true, deletedSessionId: input.sessionId };
        
      } catch (error) {
        if (error instanceof TRPCError) throw error;
        
        console.error("Error deleting session:", error);
        throw new TRPCError({
          code: "INTERNAL_SERVER_ERROR",
          message: "Failed to delete session",
        });
      }
    }),

<<<<<<< HEAD
=======
  // Clear all sessions
>>>>>>> 508abcf8
  clearAllSessions: protectedProcedure
    .mutation(async ({ ctx }) => {
      try {
        const userId = ctx.user.id;

        const result = await ctx.db.$transaction(async (tx) => {
          const sessionCount = await tx.chatSession.count({
            where: { userId },
          });

          if (sessionCount === 0) {
            return { success: true, deletedCount: 0 };
          }

<<<<<<< HEAD
=======
          // Delete all messages
>>>>>>> 508abcf8
          await tx.message.deleteMany({
            where: {
              session: { userId },
            },
          });

          await tx.chatSession.deleteMany({
            where: { userId },
          });

          return { success: true, deletedCount: sessionCount };
        });

        return result;
        
      } catch (error) {
        console.error("Error clearing sessions:", error);
        throw new TRPCError({
          code: "INTERNAL_SERVER_ERROR",
          message: "Failed to clear chat history",
        });
      }
    }),

<<<<<<< HEAD
=======
  // Get recent messages
>>>>>>> 508abcf8
  getRecentMessages: protectedProcedure
    .input(z.object({
      sessionId: z.string().uuid(),
      limit: z.number().min(1).max(50).default(10),
    }))
    .query(async ({ input, ctx }) => {
      try {
        const messages = await ctx.db.message.findMany({
          where: {
            sessionId: input.sessionId,
            session: {
              userId: ctx.user.id,
            },
          },
          orderBy: { createdAt: "desc" },
          take: input.limit,
          select: {
            id: true,
            content: true,
            role: true,
            createdAt: true,
            imageUrl: true
          },
        });

<<<<<<< HEAD
        return messages.reverse(); 
=======
        return messages.reverse();
        
>>>>>>> 508abcf8
      } catch (error) {
        console.error("Error fetching recent messages:", error);
        throw new TRPCError({
          code: "INTERNAL_SERVER_ERROR",
          message: "Failed to fetch recent messages",
        });
      }
    }),

<<<<<<< HEAD
    renameChatSession: protectedProcedure.input(z.object({sessionId: z.string(), newTitle: z.string().min(1)}))
    .mutation(async ({input, ctx}) => {
      return ctx.db.chatSession.update({
        where: {
          id: input.sessionId,
          userId: ctx.user.id
        },
        data: {
          title: input.newTitle
        }
      })
    })
=======
  // Get conversation context with search analysis
  getConversationContext: protectedProcedure
    .input(z.object({
      sessionId: z.string().uuid(),
      message: z.string().optional(),
    }))
    .query(async ({ input, ctx }) => {
      try {
        const contextService = new (await import("@/lib/services")).ContextService();
        const context = await contextService.buildContext(
          input.sessionId,
          input.message || "",
          ctx.user.id
        );

        // Analyze if search would be beneficial
        const searchAnalysis = contextService.analyzeInformationNeed(context);

        return {
          messageCount: context.recentMessages.length,
          topics: context.sessionTopics,
          entities: context.sessionEntities,
          relevantKnowledgeCount: context.relevantKnowledge.length,
          contextTokens: context.contextWindow.tokenCount,
          sessionSummary: context.sessionSummary,
          searchHistory: context.searchHistory,
          searchAnalysis
        };
        
      } catch (error) {
        console.error("Error getting conversation context:", error);
        throw new TRPCError({
          code: "INTERNAL_SERVER_ERROR",
          message: "Failed to get conversation context",
        });
      }
    }),

  // Get user insights
  getUserInsights: protectedProcedure
    .query(async ({ ctx }) => {
      try {
        const [totalSessions, totalMessages, recentSessions] = await Promise.all([
          ctx.db.chatSession.count({
            where: { userId: ctx.user.id },
          }),
          ctx.db.message.count({
            where: {
              session: { userId: ctx.user.id },
            },
          }),
          ctx.db.chatSession.findMany({
            where: { userId: ctx.user.id },
            orderBy: { updatedAt: 'desc' },
            take: 10,
            include: {
              messages: {
                where: { role: Role.USER },
                select: { content: true }
              }
            }
          })
        ]);

        // Extract common topics from recent sessions
        const allMessages = recentSessions.flatMap(s => s.messages.map(m => m.content));
        const topics = new Map<string, number>();
        
        // Common RMIT topic patterns
        const topicPatterns = {
          'Programs & Courses': /bachelor|master|diploma|course|program|degree/i,
          'Enrollment & Applications': /apply|enrol|admission|application|requirement/i,
          'Fees & Financial': /fee|cost|scholarship|payment|hecs/i,
          'Dates & Deadlines': /date|deadline|when|semester|intake/i,
          'Student Support': /help|support|service|contact/i,
        };
        
        for (const [topic, pattern] of Object.entries(topicPatterns)) {
          const count = allMessages.filter(m => pattern.test(m)).length;
          if (count > 0) topics.set(topic, count);
        }

        const topTopics = Array.from(topics.entries())
          .sort((a, b) => b[1] - a[1])
          .slice(0, 5)
          .map(([topic]) => topic);

        return {
          totalSessions,
          totalMessages,
          averageMessagesPerSession: totalSessions > 0 ? Math.round(totalMessages / totalSessions) : 0,
          topTopics,
          searchUsageRate: 0, // Would need to track this separately
        };
        
      } catch (error) {
        console.error("Error getting user insights:", error);
        throw new TRPCError({
          code: "INTERNAL_SERVER_ERROR",
          message: "Failed to get user insights",
        });
      }
    }),

  // Cleanup old context
  cleanupOldContext: protectedProcedure
    .input(z.object({
      daysOld: z.number().min(1).max(365).default(30),
    }))
    .mutation(async ({ input, ctx }) => {
      try {
        const contextService = new (await import("@/lib/services")).ContextService();
        await contextService.cleanupOldContext(ctx.user.id, input.daysOld);
        
        return { 
          success: true, 
          message: `Cleaned up conversations older than ${input.daysOld} days` 
        };
        
      } catch (error) {
        console.error("Error cleaning up context:", error);
        throw new TRPCError({
          code: "INTERNAL_SERVER_ERROR",
          message: "Failed to cleanup old context",
        });
      }
    }),
>>>>>>> 508abcf8
});<|MERGE_RESOLUTION|>--- conflicted
+++ resolved
@@ -6,15 +6,12 @@
 import { Role } from "@prisma/client";
 import { TRPCError } from "@trpc/server";
 
+// Input validation schemas - merged version with both search and image support
 const sendMessageSchema = z.object({
-<<<<<<< HEAD
-  content: z.string().min(1).max(4000), 
-  sessionId: z.string().uuid().optional(),
-  imageUrl: z.string().optional() 
-=======
   content: z.string().min(1).max(4000),
   sessionId: z.string().uuid().optional(),
   enableSearch: z.boolean().optional().default(true), // Enable smart search by default
+  imageUrl: z.string().optional() // Support image uploads
 });
 
 const sendMessageWithSearchSchema = z.object({
@@ -25,7 +22,6 @@
     includeWeb: z.boolean().default(true),
     includeKnowledgeBase: z.boolean().default(true),
   }).optional(),
->>>>>>> 508abcf8
 });
 
 const sessionIdSchema = z.object({
@@ -44,10 +40,7 @@
 });
 
 export const chatRouter = createTRPCRouter({
-<<<<<<< HEAD
-=======
-  // Send a message and get AI response with smart search
->>>>>>> 508abcf8
+  // Send a message and get AI response with smart search and image support
   sendMessage: protectedProcedure
     .input(sendMessageSchema)
     .mutation(async ({ input, ctx }) => {
@@ -56,7 +49,7 @@
         let sessionId = input.sessionId;
         let isNewSession = false;
 
-<<<<<<< HEAD
+        // Validate image if provided
         if(input.imageUrl) {
           const isBase64 = /^data:image\/(png|jpeg|jpg|gif);base64,/.test(input.imageUrl);
           const isUrl = input.imageUrl.startsWith("http");
@@ -76,10 +69,7 @@
           }
         }
 
-    
-=======
         // PHASE 1: Save user message and create/update session
->>>>>>> 508abcf8
         const sessionInfo = await ctx.db.$transaction(async (tx) => {
           if (!sessionId) {
             // Create new session with a descriptive title
@@ -109,15 +99,17 @@
             }
           }
 
-          // const userMessage = await tx.message.create({
-          //   data: {
-          //     sessionId: sessionId!,
-          //     role: Role.USER,
-          //     content: input.content,
-          //     imageUrl: input.imageUrl || null
-          //   },
-          // });
-
+          // Save user message
+          await tx.message.create({
+            data: {
+              sessionId: sessionId!,
+              role: Role.USER,
+              content: input.content,
+              imageUrl: input.imageUrl || null
+            },
+          });
+
+          // Update session timestamp
           await tx.chatSession.update({
             where: { id: sessionId },
             data: { updatedAt: new Date() },
@@ -129,147 +121,54 @@
           maxWait: 5000, 
         });
 
-<<<<<<< HEAD
-        if (!sessionInfo || !sessionInfo.sessionId) {
-          throw new TRPCError({
-            code: "INTERNAL_SERVER_ERROR",
-            message: "Failed to create or retrieve session",
-          });
+        // PHASE 2: Generate AI response
+        console.log(`🤖 Processing message for session ${sessionInfo.sessionId}`);
+        
+        let aiResponse;
+        if (input.imageUrl) {
+          // Handle image analysis using modular orchestrator
+          aiResponse = await aiOrchestrator.processImageWithAI(
+            input.content,
+            input.imageUrl,
+            {
+              maxTokens: 1000,
+              temperature: 0.7
+            }
+          );
+        } else {
+          // Use orchestrator for text-only messages with search capabilities
+          aiResponse = await aiOrchestrator.generateResponse(input.content, {
+            allowAutoSearch: input.enableSearch,
+            includeContext: true,
+            sessionId: sessionInfo.sessionId,
+            userId,
+            maxTokens: 1000,
+            temperature: 0.7
+          });
+
+          if (!aiResponse.response) {
+            // Try fallback response
+            const fallbackResponse = await aiOrchestrator.generateFallbackResponse(input.content);
+            aiResponse.response = fallbackResponse.response;
+          }
         }
 
-        
-        let prompt = `Human: ${input.content}`;
-        if (input.imageUrl) {
-          if (input.imageUrl.startsWith("data:image/")) {
-            prompt = JSON.stringify({
-              role: "user",
-              content: [
-                {
-                  type: "image",
-                  source: {
-                    type: "base64",
-                    media_type: "image/jpeg",
-                    data: input.imageUrl.split(",")[1]
-                  }
-                },
-                {
-                  type: "text",
-                  text: `Please analyze this image and provide the specific information shown. If the image contains:
-
-- Steps or instructions: List them out exactly as written
-- Formulas or equations: Write them exactly as shown
-- Algorithms or processes: Detail each step in order
-- Technical content: Provide the exact technical details
-
-Focus on the actual content and information rather than just describing the image. If there's text or steps visible, write them out precisely.
-
-For diagrams or technical content:
-1. First state what the content is about
-2. Then list out all the specific steps/information shown
-3. Include any variables, equations, or special notations exactly as written
-4. Maintain the same ordering and numbering as shown
-
-Please provide the actual content and information from the image, preserving the exact details and steps shown.
-
-User's question: ${input.content || "What information is shown in this image?"}`
-                }
-              ]
-            });
-          } else if (input.imageUrl.startsWith("http")) {
-            prompt = JSON.stringify({
-              role: "user",
-              content: [
-                {
-                  type: "image",
-                  source: {
-                    type: "url",
-                    url: input.imageUrl
-                  }
-                },
-                {
-                  type: "text",
-                  text: `Please analyze this image and provide the specific information shown. If the image contains:
-
-- Steps or instructions: List them out exactly as written
-- Formulas or equations: Write them exactly as shown
-- Algorithms or processes: Detail each step in order
-- Technical content: Provide the exact technical details
-
-Focus on the actual content and information rather than just describing the image. If there's text or steps visible, write them out precisely.
-
-For diagrams or technical content:
-1. First state what the content is about
-2. Then list out all the specific steps/information shown
-3. Include any variables, equations, or special notations exactly as written
-4. Maintain the same ordering and numbering as shown
-
-Please provide the actual content and information from the image, preserving the exact details and steps shown.
-
-User's question: ${input.content || "What information is shown in this image?"}`
-                }
-              ]
-            });
-          }
-        }
-
-        const aiResponse = await sendClaude(prompt);
-=======
-        // PHASE 2: Generate AI response with smart search enabled
-        console.log(`🤖 Processing message for session ${sessionInfo.sessionId}`);
-        
-        const aiResponse = await aiOrchestrator.generateResponse(input.content, {
-          allowAutoSearch: input.enableSearch, // Use the input flag
-          includeContext: true,
-          sessionId: sessionInfo.sessionId,
-          userId,
-          maxTokens: 1000,
-          temperature: 0.7
-        });
->>>>>>> 508abcf8
-
-        if (!aiResponse.response) {
-          // Try fallback response
-          const fallbackResponse = await aiOrchestrator.generateFallbackResponse(input.content);
-          aiResponse.response = fallbackResponse.response;
-        }
-
-<<<<<<< HEAD
-=======
         // PHASE 3: Save AI response and prepare result
->>>>>>> 508abcf8
         const result = await ctx.db.$transaction(async (tx) => {
           const assistantMessage = await tx.message.create({
             data: {
               sessionId: sessionInfo.sessionId,
               role: Role.ASSISTANT,
-<<<<<<< HEAD
-              content: aiResponse,
+              content: aiResponse.response,
               imageUrl: null
             },
           });
 
-=======
-              content: aiResponse.response,
-            },
-          });
-
           // Update session timestamp
->>>>>>> 508abcf8
           await tx.chatSession.update({
             where: { id: sessionInfo.sessionId },
             data: { updatedAt: new Date() },
           });
-
-          // Update session title if it's a new session and we have better context
-          if (sessionInfo.isNewSession && aiResponse.searchResults && aiResponse.searchResults.results.length > 0) {
-            const topResult = aiResponse.searchResults.results[0];
-            const betterTitle = `${input.content.split(' ').slice(0, 5).join(' ')} - ${topResult.title}`.slice(0, 100);
-            
-            await tx.chatSession.update({
-              where: { id: sessionInfo.sessionId },
-              data: { title: betterTitle },
-            });
-          }
 
           return {
             message: aiResponse.response,
@@ -285,17 +184,7 @@
           maxWait: 5000,  
         });
 
-<<<<<<< HEAD
-        if (!result) {
-          throw new TRPCError({
-            code: "INTERNAL_SERVER_ERROR",
-            message: "Failed to save AI response",
-          });
-        }
-
-=======
         console.log(`✅ Response generated with${result.searchPerformed ? '' : 'out'} search`);
->>>>>>> 508abcf8
         return result;
         
       } catch (error) {
@@ -358,7 +247,7 @@
 
           return { sessionId, isNewSession: !input.sessionId };
         }, {
-          timeout: 10000, // 10 second timeout for saving user message
+          timeout: 10000,
         });
 
         // PHASE 2: Generate AI response with search
@@ -376,7 +265,7 @@
               searchOptions: input.searchOptions
             }),
             new Promise((_, reject) => 
-              setTimeout(() => reject(new Error('AI response timeout')), 45000) // 45 second timeout
+              setTimeout(() => reject(new Error('AI response timeout')), 45000)
             )
           ]) as Awaited<ReturnType<typeof aiOrchestrator.generateResponse>>;
 
@@ -429,7 +318,7 @@
             responseMetadata: aiResponse.responseMetadata,
           };
         }, {
-          timeout: 10000, // 10 second timeout for saving response
+          timeout: 10000,
         });
 
         return result;
@@ -446,8 +335,6 @@
       }
     }),
 
-<<<<<<< HEAD
-=======
   // Perform standalone search
   performSearch: protectedProcedure
     .input(searchQuerySchema)
@@ -480,71 +367,7 @@
       }
     }),
 
-  // Get AI-powered search suggestions
-  getSearchSuggestions: protectedProcedure
-    .input(z.object({
-      partialQuery: z.string().min(2).max(100),
-      sessionId: z.string().uuid().optional(),
-    }))
-    .query(async ({ input, ctx }) => {
-      try {
-        const suggestions: string[] = [];
-        
-        // Get common RMIT search patterns
-        const commonSearches = [
-          "Bachelor of Computer Science",
-          "Master of Business Administration",
-          "How to apply for RMIT",
-          "RMIT enrollment dates",
-          "International student requirements",
-          "RMIT fees and scholarships",
-          "Campus locations",
-          "Course prerequisites",
-          "Credit transfer",
-          "Student support services"
-        ];
-        
-        // Filter based on partial query
-        const queryLower = input.partialQuery.toLowerCase();
-        const matchingSuggestions = commonSearches.filter(s => 
-          s.toLowerCase().includes(queryLower)
-        );
-        
-        suggestions.push(...matchingSuggestions);
-        
-        // Add context-based suggestions if session exists
-        if (input.sessionId) {
-          const recentMessages = await ctx.db.message.findMany({
-            where: {
-              sessionId: input.sessionId,
-              session: { userId: ctx.user.id }
-            },
-            orderBy: { createdAt: 'desc' },
-            take: 5,
-            select: { content: true }
-          });
-          
-          // Extract entities from recent messages
-          const entities = recentMessages.flatMap(m => {
-            const courseMatches = m.content.match(/\b[A-Z]{2,4}\d{3,5}\b/g) || [];
-            return courseMatches;
-          });
-          
-          if (entities.length > 0) {
-            suggestions.push(`${input.partialQuery} ${entities[0]}`);
-          }
-        }
-        
-        return suggestions.slice(0, 5);
-        
-      } catch (error) {
-        console.error("Error getting search suggestions:", error);
-        return [];
-      }
-    }),
-
   // Get all chat sessions with enhanced metadata
->>>>>>> 508abcf8
   getSessions: protectedProcedure
     .query(async ({ ctx }) => {
       try {
@@ -569,11 +392,7 @@
             },
           },
           orderBy: { updatedAt: "desc" },
-<<<<<<< HEAD
-          take: 50, 
-=======
           take: 50,
->>>>>>> 508abcf8
         });
 
         return sessions.map(session => {
@@ -602,6 +421,7 @@
       }
     }),
 
+  // Get a specific session with messages
   getSession: protectedProcedure
     .input(sessionIdSchema)
     .query(async ({ input, ctx }) => {
@@ -632,23 +452,7 @@
           });
         }
 
-        // Extract search queries from conversation
-        const searchQueries = session.messages
-          .filter(m => m.role === Role.USER)
-          .filter(m => {
-            const lower = m.content.toLowerCase();
-            return lower.includes('find') || lower.includes('search') || 
-                   lower.includes('link') || lower.includes('where');
-          })
-          .map(m => m.content.slice(0, 100));
-
-        return {
-          ...session,
-          metadata: {
-            searchQueries,
-            totalSearches: searchQueries.length
-          }
-        };
+        return session;
         
       } catch (error) {
         if (error instanceof TRPCError) throw error;
@@ -661,10 +465,7 @@
       }
     }),
 
-<<<<<<< HEAD
-=======
   // Check session access
->>>>>>> 508abcf8
   checkSessionAccess: protectedProcedure
     .input(sessionIdSchema)
     .query(async ({ input, ctx }) => {
@@ -674,15 +475,12 @@
             id: input.sessionId,
             userId: ctx.user.id,
           },
-          select: {
-            id: true,
-            title: true,
-          },
+          select: { id: true, title: true },
         });
 
         return {
           hasAccess: !!session,
-          session: session || null,
+          session,
         };
       } catch (error) {
         console.error("Error checking session access:", error);
@@ -693,6 +491,7 @@
       }
     }),
 
+  // Update session title
   updateSessionTitle: protectedProcedure
     .input(updateSessionTitleSchema)
     .mutation(async ({ input, ctx }) => {
@@ -702,13 +501,10 @@
             id: input.sessionId,
             userId: ctx.user.id,
           },
-          data: {
-            title: input.title,
-            updatedAt: new Date(),
-          },
-        });
-
-        return { success: true, session };
+          data: { title: input.title },
+        });
+
+        return session;
       } catch (error) {
         console.error("Error updating session title:", error);
         throw new TRPCError({
@@ -718,15 +514,13 @@
       }
     }),
 
-<<<<<<< HEAD
-=======
   // Delete session
->>>>>>> 508abcf8
   deleteSession: protectedProcedure
     .input(sessionIdSchema)
     .mutation(async ({ input, ctx }) => {
       try {
         await ctx.db.$transaction(async (tx) => {
+          // Verify ownership
           const session = await tx.chatSession.findFirst({
             where: {
               id: input.sessionId,
@@ -741,14 +535,12 @@
             });
           }
 
-<<<<<<< HEAD
-=======
           // Delete messages first
->>>>>>> 508abcf8
           await tx.message.deleteMany({
             where: { sessionId: input.sessionId },
           });
 
+          // Delete session
           await tx.chatSession.delete({
             where: { id: input.sessionId },
           });
@@ -767,10 +559,7 @@
       }
     }),
 
-<<<<<<< HEAD
-=======
   // Clear all sessions
->>>>>>> 508abcf8
   clearAllSessions: protectedProcedure
     .mutation(async ({ ctx }) => {
       try {
@@ -785,16 +574,14 @@
             return { success: true, deletedCount: 0 };
           }
 
-<<<<<<< HEAD
-=======
           // Delete all messages
->>>>>>> 508abcf8
           await tx.message.deleteMany({
             where: {
               session: { userId },
             },
           });
 
+          // Delete all sessions
           await tx.chatSession.deleteMany({
             where: { userId },
           });
@@ -813,10 +600,7 @@
       }
     }),
 
-<<<<<<< HEAD
-=======
   // Get recent messages
->>>>>>> 508abcf8
   getRecentMessages: protectedProcedure
     .input(z.object({
       sessionId: z.string().uuid(),
@@ -827,9 +611,7 @@
         const messages = await ctx.db.message.findMany({
           where: {
             sessionId: input.sessionId,
-            session: {
-              userId: ctx.user.id,
-            },
+            session: { userId: ctx.user.id }
           },
           orderBy: { createdAt: "desc" },
           take: input.limit,
@@ -842,12 +624,7 @@
           },
         });
 
-<<<<<<< HEAD
         return messages.reverse(); 
-=======
-        return messages.reverse();
-        
->>>>>>> 508abcf8
       } catch (error) {
         console.error("Error fetching recent messages:", error);
         throw new TRPCError({
@@ -857,8 +634,8 @@
       }
     }),
 
-<<<<<<< HEAD
-    renameChatSession: protectedProcedure.input(z.object({sessionId: z.string(), newTitle: z.string().min(1)}))
+  // Rename chat session
+  renameChatSession: protectedProcedure.input(z.object({sessionId: z.string(), newTitle: z.string().min(1)}))
     .mutation(async ({input, ctx}) => {
       return ctx.db.chatSession.update({
         where: {
@@ -870,133 +647,4 @@
         }
       })
     })
-=======
-  // Get conversation context with search analysis
-  getConversationContext: protectedProcedure
-    .input(z.object({
-      sessionId: z.string().uuid(),
-      message: z.string().optional(),
-    }))
-    .query(async ({ input, ctx }) => {
-      try {
-        const contextService = new (await import("@/lib/services")).ContextService();
-        const context = await contextService.buildContext(
-          input.sessionId,
-          input.message || "",
-          ctx.user.id
-        );
-
-        // Analyze if search would be beneficial
-        const searchAnalysis = contextService.analyzeInformationNeed(context);
-
-        return {
-          messageCount: context.recentMessages.length,
-          topics: context.sessionTopics,
-          entities: context.sessionEntities,
-          relevantKnowledgeCount: context.relevantKnowledge.length,
-          contextTokens: context.contextWindow.tokenCount,
-          sessionSummary: context.sessionSummary,
-          searchHistory: context.searchHistory,
-          searchAnalysis
-        };
-        
-      } catch (error) {
-        console.error("Error getting conversation context:", error);
-        throw new TRPCError({
-          code: "INTERNAL_SERVER_ERROR",
-          message: "Failed to get conversation context",
-        });
-      }
-    }),
-
-  // Get user insights
-  getUserInsights: protectedProcedure
-    .query(async ({ ctx }) => {
-      try {
-        const [totalSessions, totalMessages, recentSessions] = await Promise.all([
-          ctx.db.chatSession.count({
-            where: { userId: ctx.user.id },
-          }),
-          ctx.db.message.count({
-            where: {
-              session: { userId: ctx.user.id },
-            },
-          }),
-          ctx.db.chatSession.findMany({
-            where: { userId: ctx.user.id },
-            orderBy: { updatedAt: 'desc' },
-            take: 10,
-            include: {
-              messages: {
-                where: { role: Role.USER },
-                select: { content: true }
-              }
-            }
-          })
-        ]);
-
-        // Extract common topics from recent sessions
-        const allMessages = recentSessions.flatMap(s => s.messages.map(m => m.content));
-        const topics = new Map<string, number>();
-        
-        // Common RMIT topic patterns
-        const topicPatterns = {
-          'Programs & Courses': /bachelor|master|diploma|course|program|degree/i,
-          'Enrollment & Applications': /apply|enrol|admission|application|requirement/i,
-          'Fees & Financial': /fee|cost|scholarship|payment|hecs/i,
-          'Dates & Deadlines': /date|deadline|when|semester|intake/i,
-          'Student Support': /help|support|service|contact/i,
-        };
-        
-        for (const [topic, pattern] of Object.entries(topicPatterns)) {
-          const count = allMessages.filter(m => pattern.test(m)).length;
-          if (count > 0) topics.set(topic, count);
-        }
-
-        const topTopics = Array.from(topics.entries())
-          .sort((a, b) => b[1] - a[1])
-          .slice(0, 5)
-          .map(([topic]) => topic);
-
-        return {
-          totalSessions,
-          totalMessages,
-          averageMessagesPerSession: totalSessions > 0 ? Math.round(totalMessages / totalSessions) : 0,
-          topTopics,
-          searchUsageRate: 0, // Would need to track this separately
-        };
-        
-      } catch (error) {
-        console.error("Error getting user insights:", error);
-        throw new TRPCError({
-          code: "INTERNAL_SERVER_ERROR",
-          message: "Failed to get user insights",
-        });
-      }
-    }),
-
-  // Cleanup old context
-  cleanupOldContext: protectedProcedure
-    .input(z.object({
-      daysOld: z.number().min(1).max(365).default(30),
-    }))
-    .mutation(async ({ input, ctx }) => {
-      try {
-        const contextService = new (await import("@/lib/services")).ContextService();
-        await contextService.cleanupOldContext(ctx.user.id, input.daysOld);
-        
-        return { 
-          success: true, 
-          message: `Cleaned up conversations older than ${input.daysOld} days` 
-        };
-        
-      } catch (error) {
-        console.error("Error cleaning up context:", error);
-        throw new TRPCError({
-          code: "INTERNAL_SERVER_ERROR",
-          message: "Failed to cleanup old context",
-        });
-      }
-    }),
->>>>>>> 508abcf8
 });