--- conflicted
+++ resolved
@@ -52,12 +52,9 @@
   role: "USER" | "ASSISTANT";
   createdAt: Date;
   isTyping?: boolean;
-<<<<<<< HEAD
-  imageUrl?: string | null;
-=======
   searchResults?: SerializedSearchResults | null;
   searchQuery?: string;
->>>>>>> 508abcf8
+  imageUrl?: string | null;
 }
 
 interface ChatInterfaceProps {
@@ -188,7 +185,9 @@
           content: msg.content,
           role: msg.role,
           createdAt: new Date(msg.createdAt),
-          imageUrl: msg.imageUrl
+          imageUrl: msg.imageUrl,
+          searchResults: null,
+          searchQuery: undefined
         }));
         setMessages(formattedMessages);
         setCurrentSessionId(sessionData.id);
@@ -261,9 +260,6 @@
     setMessages((prev) => [...prev, userMessage]);
     setInput("");
     setIsLoading(true);
-<<<<<<< HEAD
-    setAutoScroll(true);
-=======
     setIsGenerating(true);
     setAutoScroll(true);
     
@@ -272,32 +268,25 @@
     setAbortController(controller);
     
     // Keep search mode on - user controls when to turn it off
->>>>>>> 508abcf8
 
     setTimeout(() => scrollToBottom(true), 50);
 
     try {
-<<<<<<< HEAD
-      const response = await sendMessage({ 
-        content: textToSend || "Please analyze this image",
-        sessionId: currentSessionId || undefined,
-        imageUrl: imageUrl
-      });
-=======
       let response: { message: string; sessionId: string; isNewSession: boolean; messageId: string; searchResults?: SerializedSearchResults | null };
 
       if (willSearch) {
         // Use search-enabled endpoint
         response = await sendMessageWithSearch({ 
-          content: textToSend, 
+          content: textToSend || "Please analyze this image", 
           sessionId: currentSessionId || undefined,
           forceSearch: true
         });
       } else {
         // Use regular endpoint (may still trigger automatic search)
         response = await sendMessage({ 
-          content: textToSend, 
-          sessionId: currentSessionId || undefined 
+          content: textToSend || "Please analyze this image", 
+          sessionId: currentSessionId || undefined,
+          imageUrl: imageUrl
         });
       }
 
@@ -306,7 +295,6 @@
         console.log('Request was aborted');
         return;
       }
->>>>>>> 508abcf8
 
       console.log('Received response:', response);
 
@@ -322,12 +310,9 @@
         content: response.message,
         role: "ASSISTANT",
         createdAt: new Date(),
-<<<<<<< HEAD
-        imageUrl: null
-=======
         searchResults: willSearch && response.searchResults ? response.searchResults : null,
         searchQuery: willSearch ? textToSend : undefined,
->>>>>>> 508abcf8
+        imageUrl: null
       };
 
       console.log('Adding AI message:', messageByAI);
@@ -357,8 +342,6 @@
     }
   };
 
-<<<<<<< HEAD
-=======
   const handleStopGeneration = () => {
     if (abortController) {
       console.log('Stopping AI generation...');
@@ -379,7 +362,6 @@
   };
 
   // Auto-focus input after sending message
->>>>>>> 508abcf8
   useEffect(() => {
     if (!isLoading && !sessionLoading && inputRef.current) {
       inputRef.current.focus();
@@ -677,8 +659,6 @@
                             }}
                           />
 
-<<<<<<< HEAD
-=======
                           {/* Subtle Search References - Only show if search was actually used and contributed */}
                           {message.role === "ASSISTANT" && message.searchResults && message.searchResults.totalResults > 0 && (
                             <details className="mt-3 group">
@@ -710,7 +690,7 @@
                                         title="View source"
                                       >
                                         <svg className="w-3 h-3" fill="none" stroke="currentColor" viewBox="0 0 24 24">
-                                          <path strokeLinecap="round" strokeLinejoin="round" strokeWidth={2} d="M10 6H6a2 2 0 00-2 2v10a2 2 0 002 2h10a2 2 0 002-2v-4M14 4h6m0 0v6m0-6L10 14" />
+                                          <path strokeLinecap="round" strokeLinejoin="round" strokeWidth={2} d="M10 6H6a2 2 0 00-2 2v10a2 2 0 002-2v-4M14 4h6m0 0v6m0-6L10 14" />
                                         </svg>
                                       </a>
                                     </div>
@@ -721,7 +701,6 @@
                           )}
 
                           {/* Action Buttons */}
->>>>>>> 508abcf8
                           {message.role === "ASSISTANT" && (
                             <div className="flex items-center space-x-1 sm:space-x-2 mt-3 opacity-0 group-hover:opacity-100 transition-opacity">
                               <Button
@@ -810,22 +789,33 @@
                 ref={inputRef}
                 value={input}
                 onChange={(e) => setInput(e.target.value)}
-                onKeyDown={handleKeyPress}
+                onKeyPress={handleKeyPress}
                 placeholder={isLoading ? "Vega is thinking..." : "Message Vega..."}
-<<<<<<< HEAD
-                className="pr-24 py-3 sm:py-4 resize-none border-gray-600 bg-gray-750 text-gray-100 placeholder:text-gray-400 focus:border-red-500 focus:ring-red-500/30 focus:ring-2 rounded-xl text-sm sm:text-base transition-all duration-200 w-full min-h-[52px] shadow-lg"
-=======
-                className="pr-20 py-3 sm:py-4 resize-none border-gray-600 bg-gray-750 text-gray-100 placeholder:text-gray-400 focus:border-red-500 focus:ring-red-500/30 focus:ring-2 rounded-xl text-sm sm:text-base transition-all duration-200 w-full min-h-[52px] shadow-lg"
->>>>>>> 508abcf8
+                className="pr-32 py-3 sm:py-4 resize-none border-gray-600 bg-gray-750 text-gray-100 placeholder:text-gray-400 focus:border-red-500 focus:ring-red-500/30 focus:ring-2 rounded-xl text-sm sm:text-base transition-all duration-200 w-full min-h-[52px] shadow-lg"
                 style={{ backgroundColor: '#374151' }}
                 disabled={isLoading}
                 autoComplete="off"
                 spellCheck="false"
               />
-<<<<<<< HEAD
-              <div className="absolute right-2 top-1/2 transform -translate-y-1/2 flex items-center gap-2">
+              <div className="absolute right-2 top-1/2 transform -translate-y-1/2 flex items-center space-x-1">
+                {/* Search Mode Toggle */}
+                <Button
+                  onClick={() => setSearchMode(!searchMode)}
+                  size="sm"
+                  variant={searchMode ? "default" : "ghost"}
+                  className={`w-8 h-8 sm:w-9 sm:h-9 p-0 transition-all duration-200 hover:scale-105 rounded-lg shadow-sm ${
+                    searchMode 
+                      ? 'bg-blue-600 hover:bg-blue-700 text-white' 
+                      : 'bg-gray-700 hover:bg-gray-600 text-gray-400 hover:text-white'
+                  }`}
+                  title={searchMode ? "Search mode enabled" : "Enable search mode"}
+                >
+                  <Globe className={`w-3 h-3 sm:w-4 sm:h-4 ${searchMode ? 'text-white' : ''}`} />
+                </Button>
+                
+                {/* Image Upload Button */}
                 <label className="cursor-pointer text-gray-400 hover:text-white transition-colors duration-200">
-                  <FontAwesomeIcon icon={faFileArrowUp} className="w-5 h-5" />
+                  <FontAwesomeIcon icon={faFileArrowUp} className="w-4 h-4" />
                   <input type="file"
                     accept="image/*"
                     hidden
@@ -852,30 +842,6 @@
                     }}
                   />
                 </label>
-                <Button
-                  onClick={() => handleSendMessage()}
-                  disabled={!input.trim() || isLoading}
-                  size="sm"
-                  className="bg-red-600 hover:bg-red-700 disabled:bg-gray-700 disabled:text-gray-500 text-white w-9 h-9 sm:w-10 sm:h-10 p-0 transition-all duration-200 hover:scale-105 disabled:hover:scale-100 rounded-lg shadow-lg"
-                >
-                  <Send className="w-4 h-4 sm:w-5 sm:h-5" />
-                </Button>
-=======
-              <div className="absolute right-2 top-1/2 transform -translate-y-1/2 flex items-center space-x-1">
-                {/* Search Mode Toggle */}
-                <Button
-                  onClick={() => setSearchMode(!searchMode)}
-                  size="sm"
-                  variant={searchMode ? "default" : "ghost"}
-                  className={`w-8 h-8 sm:w-9 sm:h-9 p-0 transition-all duration-200 hover:scale-105 rounded-lg shadow-sm ${
-                    searchMode 
-                      ? 'bg-blue-600 hover:bg-blue-700 text-white' 
-                      : 'bg-gray-700 hover:bg-gray-600 text-gray-400 hover:text-white'
-                  }`}
-                  title={searchMode ? "Search mode enabled" : "Enable search mode"}
-                >
-                  <Globe className={`w-3 h-3 sm:w-4 sm:h-4 ${searchMode ? 'text-white' : ''}`} />
-                </Button>
                 
                 {/* Send/Stop Button */}
                 {isGenerating ? (
@@ -890,7 +856,7 @@
                 ) : (
                   <Button
                     onClick={() => handleSendMessage()}
-                    disabled={!input.trim() || isLoading}
+                    disabled={(!input.trim() && !isLoading) || isLoading}
                     size="sm"
                     className="bg-red-600 hover:bg-red-700 disabled:bg-gray-700 disabled:text-gray-500 text-white w-8 h-8 sm:w-9 sm:h-9 p-0 transition-all duration-200 hover:scale-105 disabled:hover:scale-100 rounded-lg shadow-lg"
                     title="Send message"
@@ -898,9 +864,9 @@
                     <Send className="w-3 h-3 sm:w-4 sm:h-4" />
                   </Button>
                 )}
->>>>>>> 508abcf8
               </div>
             </div>
+
             <div className="text-xs text-gray-500 text-center mt-3 px-2">
               <span>Toggle </span>
               <span className="text-blue-400">🌐 search mode</span>
